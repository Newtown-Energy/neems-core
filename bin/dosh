--- conflicted
+++ resolved
@@ -98,11 +98,7 @@
 
 test-trad() {
     # You can get ansi2txt in the Debian colorized-logs package
-<<<<<<< HEAD
     local cmd="test $DEV_TEST_FLAGS --quiet"
-=======
-    local cmd="test $DEV_TEST_FLAGS"
->>>>>>> d849bedc
     RUSTFLAGS="-Zcodegen-backend=cranelift" cargo +nightly $cmd "$@" 2>&1 | tee >(ansi2txt | wl-copy) 
 }
 
